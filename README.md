# 4459Parking

## Distributed Parking System with Real-Time Video Streaming

This project simulates a distributed system for tracking parking availability on a university campus. It includes both traditional update replication (primary–backup model) and a simulated real-time video stream from campus cameras. RAFT is implemented to handle server outages. 

## 🧱 Components

### 🚗 Parking System
- parking_primary.py: Handles write requests from clients and forwards updates to the backup.
 - parking_backup.py: Stores replicated parking updates.
 - parking.proto: gRPC definitions for parking update messages and services.

### 🎥 Video Streaming System
- camera_video_client.py: Simulates a camera sending a live video feed (frame-by-frame).
- video_processor.py: Receives video frames and processes them (e.g. to detect open spots).
  - video_stream.proto: gRPC definitions for video streaming messages and services.

<<<<<<< HEAD
🔄 RAFT Consensus for Fault Tolerance
	•	raft_video_processor.py: Video processor with RAFT consensus implementation.
	•	raft.proto: Protocol buffer definitions for RAFT RPCs.
	•	camera_video_client.py: Enhanced to discover and reconnect to RAFT leaders.

🛠 How to Run
	1.	Generate gRPC files from .proto files:

python -m grpc_tools.protoc -I. --python_out=. --grpc_python_out=. parking.proto
python -m grpc_tools.protoc -I. --python_out=. --grpc_python_out=. video_stream.proto
python -m grpc_tools.protoc -I. --python_out=. --grpc_python_out=. raft.proto
=======
### 🔄 RAFT Consensus for Fault Tolerance
- raft_video_processor.py: Video processor with RAFT consensus implementation.
- raft.proto: Protocol buffer definitions for RAFT RPCs.
- camera_video_client.py: Enhanced to discover and reconnect to RAFT leaders.

## Required Libraries/Packages

Make sure you have Python and PIP installed before proceeding. 
>>>>>>> 9b855eb7

Run the following command to download required python packages:
```
pip install grpcio-tools protobuf 
```
## 🛠 How to Run:

1. Generate gRPC files from .proto files:
```
python -m grpc_tools.protoc -I. --python_out=. --grpc_python_out=. parking.proto
python -m grpc_tools.protoc -I. --python_out=. --grpc_python_out=. video_stream.proto
python -m grpc_tools.protoc -I. --python_out=. --grpc_python_out=. heartbeat_service.proto

```
2. Start the parking services (in separate terminals):
```
python heartbeat_service.py
python parking_backup.py
python parking_primary.py
<<<<<<< HEAD

	3.	To use traditional video processing service:

python video_processor.py

	4.	Or to use RAFT-based fault-tolerant video processing (in separate terminals):

# Start 3 RAFT nodes
python raft_video_processor.py --id 1 --port 60061 --peers "2:localhost:60062,3:localhost:60063"
python raft_video_processor.py --id 2 --port 60062 --peers "1:localhost:60061,3:localhost:60063"
python raft_video_processor.py --id 3 --port 60063 --peers "1:localhost:60061,2:localhost:60062"

	5.	Run the camera simulation:

python camera_video_client.py

📦 What It Simulates
=======
python video_processor_with_heartbeat.py
python camera_video_client_with_heartbeat.py
```
Monitor heartbeat service health:
```
python heartbeat_check.py --monitor
```

3. To use traditional video processing service:
```
python video_processor.py
```
4. Or to use RAFT-based fault-tolerant video processing (in separate terminals):
Start 3 RAFT nodes
```
python raft_video_processor.py --id 1 --port 60061 --peers "2:localhost:60062,3:localhost:60063"
python raft_video_processor.py --id 2 --port 60062 --peers "1:localhost:60061,3:localhost:60063"
python raft_video_processor.py --id 3 --port 60063 --peers "1:localhost:60061,2:localhost:60062"
```
5.	Run the camera simulation:
```
python camera_video_client.py
```

## 📦 What It Simulates
>>>>>>> 9b855eb7
	•	A campus camera sends live "video frames" to a central processing node.
	•	The processor extracts simulated data from each frame (e.g., parking availability).
	•	Parking data is replicated to a backup server for fault tolerance.
	•	With RAFT, video processing can continue even if nodes fail.

<<<<<<< HEAD
✅ Features
=======
## ✅ Features
>>>>>>> 9b855eb7
	•	Distributed primary–backup replication for parking data.
	•	Real-time gRPC streaming of video frames.
	•	RAFT consensus algorithm for fault-tolerant video processing.
	•	Automatic leader election and log replication with RAFT.
	•	Client-side server discovery to find the current leader.
	•	Easy to extend with actual computer vision or ML processing.

<<<<<<< HEAD
🧠 RAFT Consensus Algorithm
=======
## 🧠 RAFT Consensus Algorithm
>>>>>>> 9b855eb7
	
The RAFT consensus algorithm implementation enables fault tolerance for video processing by:
	•	Electing a leader to handle client requests
	•	Replicating video processing logs to follower nodes
	•	Maintaining consistency when nodes fail
	•	Automatically handling leader failures through re-election
	•	Forwarding client requests to the current leader

The implementation follows the protocol described in the [RAFT paper](https://raft.github.io/raft.pdf) with adaptations for video processing.<|MERGE_RESOLUTION|>--- conflicted
+++ resolved
@@ -8,27 +8,14 @@
 
 ### 🚗 Parking System
 - parking_primary.py: Handles write requests from clients and forwards updates to the backup.
- - parking_backup.py: Stores replicated parking updates.
- - parking.proto: gRPC definitions for parking update messages and services.
+- parking_backup.py: Stores replicated parking updates.
+- parking.proto: gRPC definitions for parking update messages and services.
 
 ### 🎥 Video Streaming System
 - camera_video_client.py: Simulates a camera sending a live video feed (frame-by-frame).
 - video_processor.py: Receives video frames and processes them (e.g. to detect open spots).
-  - video_stream.proto: gRPC definitions for video streaming messages and services.
+- video_stream.proto: gRPC definitions for video streaming messages and services.
 
-<<<<<<< HEAD
-🔄 RAFT Consensus for Fault Tolerance
-	•	raft_video_processor.py: Video processor with RAFT consensus implementation.
-	•	raft.proto: Protocol buffer definitions for RAFT RPCs.
-	•	camera_video_client.py: Enhanced to discover and reconnect to RAFT leaders.
-
-🛠 How to Run
-	1.	Generate gRPC files from .proto files:
-
-python -m grpc_tools.protoc -I. --python_out=. --grpc_python_out=. parking.proto
-python -m grpc_tools.protoc -I. --python_out=. --grpc_python_out=. video_stream.proto
-python -m grpc_tools.protoc -I. --python_out=. --grpc_python_out=. raft.proto
-=======
 ### 🔄 RAFT Consensus for Fault Tolerance
 - raft_video_processor.py: Video processor with RAFT consensus implementation.
 - raft.proto: Protocol buffer definitions for RAFT RPCs.
@@ -37,45 +24,27 @@
 ## Required Libraries/Packages
 
 Make sure you have Python and PIP installed before proceeding. 
->>>>>>> 9b855eb7
 
 Run the following command to download required python packages:
 ```
 pip install grpcio-tools protobuf 
 ```
+
 ## 🛠 How to Run:
 
 1. Generate gRPC files from .proto files:
 ```
 python -m grpc_tools.protoc -I. --python_out=. --grpc_python_out=. parking.proto
 python -m grpc_tools.protoc -I. --python_out=. --grpc_python_out=. video_stream.proto
+python -m grpc_tools.protoc -I. --python_out=. --grpc_python_out=. raft.proto
 python -m grpc_tools.protoc -I. --python_out=. --grpc_python_out=. heartbeat_service.proto
+```
 
-```
 2. Start the parking services (in separate terminals):
 ```
 python heartbeat_service.py
 python parking_backup.py
 python parking_primary.py
-<<<<<<< HEAD
-
-	3.	To use traditional video processing service:
-
-python video_processor.py
-
-	4.	Or to use RAFT-based fault-tolerant video processing (in separate terminals):
-
-# Start 3 RAFT nodes
-python raft_video_processor.py --id 1 --port 60061 --peers "2:localhost:60062,3:localhost:60063"
-python raft_video_processor.py --id 2 --port 60062 --peers "1:localhost:60061,3:localhost:60063"
-python raft_video_processor.py --id 3 --port 60063 --peers "1:localhost:60061,2:localhost:60062"
-
-	5.	Run the camera simulation:
-
-python camera_video_client.py
-
-📦 What It Simulates
-=======
 python video_processor_with_heartbeat.py
 python camera_video_client_with_heartbeat.py
 ```
@@ -88,48 +57,41 @@
 ```
 python video_processor.py
 ```
+
 4. Or to use RAFT-based fault-tolerant video processing (in separate terminals):
-Start 3 RAFT nodes
+Start 3 RAFT nodes:
 ```
 python raft_video_processor.py --id 1 --port 60061 --peers "2:localhost:60062,3:localhost:60063"
 python raft_video_processor.py --id 2 --port 60062 --peers "1:localhost:60061,3:localhost:60063"
-python raft_video_processor.py --id 3 --port 60063 --peers "1:localhost:60061,2:localhost:60062"
+python raft_video_processor.py --id 3 --port 60063 --peers "1:localhost:60061,2:localhost:60063"
 ```
-5.	Run the camera simulation:
+
+5. Run the camera simulation:
 ```
 python camera_video_client.py
 ```
 
 ## 📦 What It Simulates
->>>>>>> 9b855eb7
-	•	A campus camera sends live "video frames" to a central processing node.
-	•	The processor extracts simulated data from each frame (e.g., parking availability).
-	•	Parking data is replicated to a backup server for fault tolerance.
-	•	With RAFT, video processing can continue even if nodes fail.
+- A campus camera sends live "video frames" to a central processing node.
+- The processor extracts simulated data from each frame (e.g., parking availability).
+- Parking data is replicated to a backup server for fault tolerance.
+- With RAFT, video processing can continue even if nodes fail.
 
-<<<<<<< HEAD
-✅ Features
-=======
 ## ✅ Features
->>>>>>> 9b855eb7
-	•	Distributed primary–backup replication for parking data.
-	•	Real-time gRPC streaming of video frames.
-	•	RAFT consensus algorithm for fault-tolerant video processing.
-	•	Automatic leader election and log replication with RAFT.
-	•	Client-side server discovery to find the current leader.
-	•	Easy to extend with actual computer vision or ML processing.
+- Distributed primary–backup replication for parking data.
+- Real-time gRPC streaming of video frames.
+- RAFT consensus algorithm for fault-tolerant video processing.
+- Automatic leader election and log replication with RAFT.
+- Client-side server discovery to find the current leader.
+- Easy to extend with actual computer vision or ML processing.
 
-<<<<<<< HEAD
-🧠 RAFT Consensus Algorithm
-=======
 ## 🧠 RAFT Consensus Algorithm
->>>>>>> 9b855eb7
-	
+
 The RAFT consensus algorithm implementation enables fault tolerance for video processing by:
-	•	Electing a leader to handle client requests
-	•	Replicating video processing logs to follower nodes
-	•	Maintaining consistency when nodes fail
-	•	Automatically handling leader failures through re-election
-	•	Forwarding client requests to the current leader
+- Electing a leader to handle client requests
+- Replicating video processing logs to follower nodes
+- Maintaining consistency when nodes fail
+- Automatically handling leader failures through re-election
+- Forwarding client requests to the current leader
 
 The implementation follows the protocol described in the [RAFT paper](https://raft.github.io/raft.pdf) with adaptations for video processing.